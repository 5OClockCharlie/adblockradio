--- conflicted
+++ resolved
@@ -196,28 +196,6 @@
 
 	predict(callback) {
 		const self = this;
-<<<<<<< HEAD
-=======
-		if (!this.dataWrittenSinceLastSeg) {
-			if (this.ready2) log.warn(this.canonical + " skip predict as no data is available for analysis");
-			return callback();
-		}
-		this.dataWrittenSinceLastSeg = false;
-		this.client.invoke("predict", function(err, res, more) {
-			if (err) {
-				log.error(self.canonical + " predict() returned error=" + err);
-				return callback(err);
-			}
-			try {
-				var results = JSON.parse(res);
-				//log.debug("results=" + JSON.stringify(results))
-				//log.debug("perf: nwin=" + results.nwin + " pre=" + results.timings.pre + " tf=" + results.timings.tf + " post=" + results.timings.post + " total=" + results.timings.total);
-			} catch(e) {
-				log.error(self.canonical + " could not parse json results: " + e + " original data=|" + res + "|");
-				return callback(err);
-			}
->>>>>>> 9f8162f3
-
 		if (this.JSPredictorMl && this.child && this.ready) {
 			this.child.send(JSON.stringify({
 				type: 'predict',
