// This Source Code Form is subject to the terms of the Mozilla Public
// License, v. 2.0. If a copy of the MPL was not distributed with this
// file, You can obtain one at http://mozilla.org/MPL/2.0/.

// Copyright (c) 2018 Alexandre Storelli

"use strict";
const { log } = require("abr-log")("predictor");
const Hotlist = require("./predictor-db/hotlist.js");
const MlPredictor = require("./predictor-ml/ml.js");
const { StreamDl } = require("stream-tireless-baler");
let { getMeta, isAvailable } = require(process.cwd() + "/webradio-metadata.js");
const async = require("async");
const cp = require("child_process");
const fs = require("fs");


/* overview of operations

dl: get http data, emits "newSegment" events. ——> listener (dlinfo, audio)
| |
| |
| —> if saveAudio: save to disk
|
V
decoder: converts http data to PCM audio samples.
| |
| |
| –> if enablePredictorMl:       mlPredictor ––> listener (ml)
|
––—> if enablePredictorHotlist:  hotlist     ––> listener (hotlist)


on each dl's "newSegment" event:
if fetchMetadata: getMeta                    ––> listener (title)

*/

class Predictor {
	constructor(options) {
		// stream identification
		this.country = options.country;     // mandatory argument
		this.name = options.name;           // mandatory argument

		// paths for ML model and hotlist DB
		this.modelFile = options.modelFile; // mandatory argument if ML is enabled, ignored otherwise
		this.hotlistFile = options.hotlistFile; // mandatory argument if ML is enabled, ignored otherwise

		// output of predictions
		this.listener = options.listener;   // mandatory argument, instance of a Writable Stream.

		if (!this.country || !this.name || !this.listener) {
			return log.error("Predictor needs to be constructed with: country (string), name (string) and listener (Writable stream)");
		}

		// default module options
		this.config = {
			predInterval: 1, // send stream status to listener every N seconds
			saveDuration: 10, // save audio file and metadata every N **predInterval times**.
			enablePredictorMl: true, // perform machine learning inference (at "predInterval" intervals)
			enablePredictorHotlist: true, // compute audio fingerprints and search them in a DB (at "predInterval" intervals)
			saveAudio: true, // save stream audio data in segments on hard drive (saveDuration intervals)
			saveAudioPath: process.cwd() + '/records', // root folder where audio and metadata are saved
			fetchMetadata: true, // gather metadata from radio websites (saveDuration intervals)
			waitAfterMlModelLoad: 0, // (ms) in CPU-bound systems, wait between ML model load and audio pipe to not overwhelm the system
		}

		// optional custom config
		Object.assign(this.config, options.config);

		this.canonical = this.country + "_" + this.name; // radio name in logs

		// check that the metadata fetch module has a parser for this stream
		if (this.config.fetchMetadata) {
			if (isAvailable(this.country, this.name)) {
				log.info(this.canonical + " metadata is available for this stream");
				this.willFetchMetadata = true;
			} else {
				log.warn(this.canonical + " metadata is not available for this stream. will not fetch it.");
				this.willFetchMetadata = false;
			}
		}

		log.info(this.canonical + " run predictor with config=" + JSON.stringify(this.config) + " modelFile=" + this.modelFile + " hotlistFile=" + this.hotlistFile);

		this._onData = this._onData.bind(this);
		this._newAudioSegment = this._newAudioSegment.bind(this);

		const self = this;
		this.dl = new StreamDl({ country: this.country, name: this.name, segDuration: self.config.predInterval });
		this.dl.on("error", function(err) {
			log.error(self.canonical + " dl err=" + err);
		});
		this.dl.pause();

		this.decoder = require('child_process').spawn('ffmpeg', [
			'-i', 'pipe:0',
			'-acodec', 'pcm_s16le',
			'-ar', 22050,
			'-ac', 1,
			'-f', 'wav',
			'-v', 'fatal',
			'pipe:1'
		], { stdio: ['pipe', 'pipe', process.stderr] });

		this.refreshPredictorHotlist = this.refreshPredictorHotlist.bind(this);
		this.refreshPredictorHotlist();
		this.refreshPredictorMl = this.refreshPredictorMl.bind(this);
		this.refreshPredictorMl();
		this.refreshMetadata = this.refreshMetadata.bind(this);

		this.dbs = null;
		this.dl.on("metadata", function(metadata) {
			log.info(self.canonical + " metadata=" + JSON.stringify(metadata));
			self.listener.write({ type: "dlinfo", data: metadata });
			self.audioExt = metadata.ext;

			if (!self.dbs) {
				// this happens once at the beginning of stream download.
				// if the download recovers from a temporary fail, it is not executed
				self.predCounter = 0

				self._newAudioSegment(function() {
					self.dl.on("data", self._onData);
					self.dl.resume();
				});
			}
		});

		// if things go wrong and the listener is not writable anymore, avoid pushing data to it
		this.listenerClosed = false;
		this.listener.on("close", function() {
			log.info(self.canonical + " listener closed.");
			self.listenerClosed = true;
		});
	}

	_onData(dataObj) {
		if (!this.dbs) return log.error("no dbs!!");

		//const tBuffer = dataObj.tBuffer;
		//log.debug("received " + dataObj.data.length + " bytes. newSegment=" + dataObj.newSegment);
		// dataObj.newSegment is true when the chunk of data we receive belongs to a new audio segment.
		// it happens once every [predInterval] seconds.

		const self = this;
		const out = function() {
			if (self.config.saveAudio) self.dbs.audio.write(dataObj.data);
			if (!self.listenerClosed) {
				try {
					self.listener.write(Object.assign(dataObj, {
						type: "audio",
						metadataPath: self.dbs.metadataPath
					}));
				} catch (e) {
					log.warn("could not write to listener. err=" + e);
				}
			} else {
				log.error(self.canonical + " attempt to write audio data but the listener is closed");
			}
			try {
				self.decoder.stdin.write(dataObj.data);
			} catch (e) {
				log.warn("could not write to decoder. err=" + e);
			}
		}

		if (!dataObj.newSegment) return out();

		// actions on new segment
		//log.debug("dl+decoder pause");

		this.dl.pause();
		this.decoder.stdout.pause();

		// TODO: do the hotlist search only if mlPredictor is unsure?

		async.parallel([

			function(cb) {
<<<<<<< HEAD
				return self.config.enablePredictorMl ? self.mlPredictor.predict(cb) : setImmediate(cb);
=======
				if (!self.config.enablePredictorMl || !self.mlPredictor.ready) return setImmediate(cb);
				self.mlPredictor.predict(function(err, data) {
					if (!err && data) {
						self.listener.write({ type: "ml", data });
					} else {
						log.warn("skip ml result because err=" + err + " data=" + JSON.stringify(data));
					}
					cb(err);
				});
>>>>>>> a47b9f6b
			},
			function(cb) {
				if (!self.config.enablePredictorHotlist) return setImmediate(cb);
				self.hotlist.onFingers(function(err, data) {
					if (!err && data) {
						self.listener.write({ type: "hotlist", data });
					} else {
						log.warn("skip hotlist result because err=" + err + " data=" + JSON.stringify(data));
					}
					cb(err);
				});
			}

		], function(err) {

			if (err) log.warn(self.canonical + " a predictor returned the following error: " + JSON.stringify(err));

			// save audio and metadata less frequently than status updates. to do so, we count the audio segments.
			self.predCounter += 1;
			//log.debug("new segment. predcounter=" + self.predCounter + "/" + self.config.saveDuration);

			const finish = function() {
				//log.debug("finish: dl+decoder resume");
				self.decoder.stdout.resume();
				self.dl.resume();
				out();
			}

			if (self.predCounter < self.config.saveDuration) {
				finish();
			} else {
				self.predCounter = 0;
				self._newAudioSegment(finish);
			}
		});
	}

	_newAudioSegment(callback) {

		if (this.dbs && this.config.saveAudio) this.dbs.audio.end();

		const self = this;

		const cb = function() {
			// TODO put fetch metadata out of this process, it may delay it.
			// but... metadata may be an ingredient to help the algorithm. so it shall stay here.
			if (self.willFetchMetadata) {
				getMeta(self.country, self.name, function(err, parsedMeta, corsEnabled) {
					if (err) return log.warn(self.canonical + ": getMeta: error fetching title meta. err=" + err);
					//log.info(self.country + "_" + self.name + " meta=" + JSON.stringify(parsedMeta));
					if (!self.listenerClosed) {
						try {
							self.listener.write({ type: "title", data: parsedMeta });
						} catch (e) {
							log.error(self.canonical + " attempt to write title data but err=" + e);
						}
					} else {
						log.error(self.canonical + " attempt to write title data but the listener is closed");
					}
				});
			}
		}

		if (!this.config.saveAudio && !this.config.saveMetadata) {
			self.dbs = {
				audio: null,
				metadataPath: null
			};
			cb();
			callback();

		} else {

			const now = new Date();
			const dirDate = (now.getUTCFullYear()) + "-" + (now.getUTCMonth()+1 < 10 ? "0" : "") + (now.getUTCMonth()+1) + "-" + (now.getUTCDate() < 10 ? "0" : "") + (now.getUTCDate());
			const dir = this.config.saveAudioPath + '/' + dirDate + "/" + this.country + "_" + this.name + "/todo/";
			const path = dir + now.toISOString();
			//log.debug("saveAudioSegment: path=" + path);

			cp.exec("mkdir -p \"" + dir + "\"", function(error, stdout, stderr) {
				if (error) log.error("warning, could not create path " + path);
				self.dbs = {
					audio: self.config.saveAudio ? new fs.createWriteStream(path + "." + self.audioExt) : null,
					metadataPath: path + ".json"
				};
				cb();
				callback();
			});
		}
	}

	refreshPredictorHotlist() {
		log.info(this.canonical + " refresh hotlist predictor");
		if (this.hotlist) {
			this.decoder.stdout.unpipe(this.hotlist);
			this.hotlist.destroy();
			delete this.hotlist;
		}
		if (this.config.enablePredictorHotlist) {
			this.hotlist = new Hotlist({
				country: this.country,
				name: this.name,
				fileDB: this.hotlistFile,
			});
			this.decoder.stdout.pipe(this.hotlist);
		} else {
			this.hotlist = null;
		}
	}

	async refreshPredictorMl() {
		log.info(this.canonical + " refresh ML predictor");
		if (this.config.enablePredictorMl && !this.mlPredictor) {
			this.mlPredictor = new MlPredictor({
				country: this.country,
				name: this.name,
			});
			this.mlPredictor.pipe(this.listener);
			this.decoder.stdout.pipe(this.mlPredictor);
		}
		if (this.config.enablePredictorMl) {
<<<<<<< HEAD
			await this.mlPredictor.load();
		}
=======
			if (!this.mlPredictor) {
				this.mlPredictor = new MlPredictor({
					country: this.country,
					name: this.name,
				});
			} else if (this.mlPredictor.ready2) {
				this.decoder.stdout.unpipe(this.mlPredictor);
			}

>>>>>>> a47b9f6b
			// we pipe decoder into mlPredictor later, once mlPredictor is ready to process data. the flag for this is mlPredictor.ready2
			/*const self = this;
			this.mlPredictor.ready2 = false;
			this.mlPredictor.load(this.modelFile, function(err) {
				if (err && ("" + err).indexOf("Lost remote after 30000ms") >= 0) {
					log.warn(self.canonical + " lost remote Python worker. will restart it");
					self.mlPredictor.destroy();
					self.refreshPredictorMl();

				} else if (err) {
					return log.error(self.canonical + " could not load ML model. err=" + err);
				}
				setTimeout(function() {
					if (self.config.enablePredictorMl && self.mlPredictor.ready && !self.mlPredictor.ready2) {
						log.info(self.canonical + ": piping audio to mlPredictor");
						self.decoder.stdout.pipe(self.mlPredictor);
						self.mlPredictor.ready2 = true;
					} else {
						log.error(self.canonical + " refreshPredictorML config has changed during model loading!?");
					}
				}, self.config.waitAfterMlModelLoad); // to not overwhelm the CPU in CPU-bound systems
<<<<<<< HEAD
			});*/

		if (!this.config.enablePredictorMl && this.mlPredictor) {
			this.decoder.stdout.unpipe(this.mlPredictor);
			this.mlPredictor.unpipe(this.listener);
			this.mlPredictor.destroy();
			this.mlPredictor = null;
=======
			});
		} else {
			if (this.mlPredictor) {
				if (this.mlPredictor.ready2) this.decoder.stdout.unpipe(this.mlPredictor);
				this.mlPredictor.destroy();
				this.mlPredictor = null;
			}
>>>>>>> a47b9f6b
		}
	}

	refreshMetadata() {
		log.info(this.canonical + " refresh metadata scraper");
		delete require.cache[require.resolve('./webradio-metadata.js')];
		getMeta = require(process.cwd() + "/webradio-metadata.js").getMeta;
	}

	stop() {
		log.info(this.canonical + " close predictor");

		if (this.mlPredictor) {
			log.debug("unpipe decoder stdout and mlPredictor");
			this.decoder.stdout.unpipe(this.mlPredictor);
		}

		log.debug("will stop dl");
		this.dl.stopDl();

		log.debug("will stop decoder");
		this.decoder.kill();

		if (this.hotlist) {
			log.debug("will close hotlist");
			this.hotlist.end();
		} else {
			log.debug("no hotlist to close");
		}
		if (this.mlPredictor) {
			log.debug("will close ML predictor");
			this.mlPredictor.end();
		} else {
			log.debug("no ML predictor to close");
		}
	}

}


module.exports = Predictor;<|MERGE_RESOLUTION|>--- conflicted
+++ resolved
@@ -178,9 +178,6 @@
 		async.parallel([
 
 			function(cb) {
-<<<<<<< HEAD
-				return self.config.enablePredictorMl ? self.mlPredictor.predict(cb) : setImmediate(cb);
-=======
 				if (!self.config.enablePredictorMl || !self.mlPredictor.ready) return setImmediate(cb);
 				self.mlPredictor.predict(function(err, data) {
 					if (!err && data) {
@@ -190,7 +187,6 @@
 					}
 					cb(err);
 				});
->>>>>>> a47b9f6b
 			},
 			function(cb) {
 				if (!self.config.enablePredictorHotlist) return setImmediate(cb);
@@ -312,20 +308,7 @@
 			this.decoder.stdout.pipe(this.mlPredictor);
 		}
 		if (this.config.enablePredictorMl) {
-<<<<<<< HEAD
 			await this.mlPredictor.load();
-		}
-=======
-			if (!this.mlPredictor) {
-				this.mlPredictor = new MlPredictor({
-					country: this.country,
-					name: this.name,
-				});
-			} else if (this.mlPredictor.ready2) {
-				this.decoder.stdout.unpipe(this.mlPredictor);
-			}
-
->>>>>>> a47b9f6b
 			// we pipe decoder into mlPredictor later, once mlPredictor is ready to process data. the flag for this is mlPredictor.ready2
 			/*const self = this;
 			this.mlPredictor.ready2 = false;
@@ -347,23 +330,13 @@
 						log.error(self.canonical + " refreshPredictorML config has changed during model loading!?");
 					}
 				}, self.config.waitAfterMlModelLoad); // to not overwhelm the CPU in CPU-bound systems
-<<<<<<< HEAD
-			});*/
-
-		if (!this.config.enablePredictorMl && this.mlPredictor) {
-			this.decoder.stdout.unpipe(this.mlPredictor);
-			this.mlPredictor.unpipe(this.listener);
-			this.mlPredictor.destroy();
-			this.mlPredictor = null;
-=======
-			});
+      */
 		} else {
 			if (this.mlPredictor) {
 				if (this.mlPredictor.ready2) this.decoder.stdout.unpipe(this.mlPredictor);
 				this.mlPredictor.destroy();
 				this.mlPredictor = null;
 			}
->>>>>>> a47b9f6b
 		}
 	}
 
